--- conflicted
+++ resolved
@@ -837,12 +837,8 @@
                 assert node.getExtTypes().size() == 1:"Multiple types not be handled yet!";
                 String tmpVar = "tmp" + resNo;
                 emitCode(StringFormatter.format("SDValue %s = curDAG.getTargetConstantFP(((ConstantFPSDNode)%s)"
-<<<<<<< HEAD
-                        + ".getConstantFPValue(), ((ConstantFPSDNode)%s).getValueType(0));", tmpVar, val, val).getValue());
-=======
                         + ".getConstantFPValue(), ((ConstantFPSDNode)%s).getValueType(0));",
                         tmpVar, val, val).getValue());
->>>>>>> 2504e8d8
                 val = tmpVar;
                 modifiedVal = true;
                 nodeOps.add(val);
@@ -854,12 +850,8 @@
                 {
                     String tmpVar = "tmp" + resNo;
                     emitCode(StringFormatter.format("SDValue %s = curDAG.getTargetExternalSymbol"
-<<<<<<< HEAD
-                            + "(((ExternalSymbolSDNode)%s).getSymbol(), %s);", tmpVar, val, getEnumName(node.getTypeNum(0))).getValue());
-=======
                             + "(((ExternalSymbolSDNode)%s).getSymbol(), %s);", tmpVar, val,
                             getEnumName(node.getTypeNum(0))).getValue());
->>>>>>> 2504e8d8
                     val = tmpVar;
                     modifiedVal = true;
                 }
@@ -874,12 +866,8 @@
                 {
                     String tmpVar = "tmp" + resNo;
                     emitCode(StringFormatter.format("SDValue %s = curDAG.getTargetGlobalAddress"
-<<<<<<< HEAD
-                            + "(((GlobalAddressSDNode)%s).getGlobal(), %s);", tmpVar, val, getEnumName(node.getTypeNum(0))).getValue());
-=======
                             + "(((GlobalAddressSDNode)%s).getGlobal(), %s);", tmpVar, val,
                             getEnumName(node.getTypeNum(0))).getValue());
->>>>>>> 2504e8d8
                     val = tmpVar;
                     modifiedVal = true;
                 }
@@ -1090,11 +1078,7 @@
             if (!isRoot)
             {
                 nodeName = "tmp" + resNo;
-<<<<<<< HEAD
-                codePrefix = "SDValue" + nodeName + "(";
-=======
                 codePrefix = "SDValue " + nodeName + " = new SDValue(";
->>>>>>> 2504e8d8
             }
             else
             {
@@ -1110,11 +1094,7 @@
 
             StringBuilder code = new StringBuilder("opc" + opcNo);
 
-<<<<<<< HEAD
-            emitCode(cgInst.theDef.getName());
-=======
             emitOpcode(cgp.getTarget().getName()+"."+cgInst.theDef.getName());
->>>>>>> 2504e8d8
 
             if (numResults > 0 && node.getTypeNum(0) != MVT.isVoid)
             {
@@ -1133,15 +1113,9 @@
             }
 
             if (nodeHasChain)
-<<<<<<< HEAD
-                code.append(", MVT.Other");
-            if (nodeHasOutFlag)
-                code.append(", MVT.Flag");
-=======
                 code.append(", new EVT(MVT.Other), ");
             if (nodeHasOutFlag)
                 code.append(", new EVT(MVT.Flag), ");
->>>>>>> 2504e8d8
 
             if (isVariadic)
             {
@@ -1170,14 +1144,9 @@
                 for (String name : lsi)
                 {
                     String lsiName = "lsi" + name.toUpperCase();
-<<<<<<< HEAD
-                    emitCode(StringFormatter.format("SDValue %s = curDAG." + "getMemOperand(((MemSDNode)%s).getMemOperand());",
-                            lsiName, name).getValue());
-=======
                     emitCode(StringFormatter.format("SDValue %s = curDAG."
                                     + "getMemOperand(((MemSDNode)%s).getMemOperand());",
                                     lsiName, name).getValue());
->>>>>>> 2504e8d8
 
                     if (isVariadic)
                         emitCode("ops" + opsNo + ".add(" + lsiName + ");");
@@ -1222,13 +1191,8 @@
                             "SDValue[] ops" + opsNo + " = {");
                     for (int i = 0; i < numOps; i++)
                     {
-<<<<<<< HEAD
-                        code.append(allOps.get(i));
-                        if (i != numOps - 1)
-=======
                         opsCode.append(allOps.get(i));
                         if (i < numOps - 1)
->>>>>>> 2504e8d8
                             opsCode.append(", ");
                     }
                     emitCode(opsCode.toString() + "};");
