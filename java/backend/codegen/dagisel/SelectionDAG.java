--- conflicted
+++ resolved
@@ -1281,14 +1281,6 @@
     collectDeadNodes(nodes);
   }
 
-<<<<<<< HEAD
-  private void deallocateNode(SDNode n) {
-    entryNode.setNodeID(ISD.DELETED_NODE);
-    allNodes.remove(n);
-  }
-
-  public void removeDeadNodes(ArrayList<SDNode> deadNodes, DAGUpdateListener listener) {
-=======
   private void deallocateAllNodes() {
     for (int i = allNodes.size() -1 ; i >= 0; i--) {
       if (allNodes.get(i).isDeleted()) {
@@ -1304,7 +1296,6 @@
    * @param deadNodes
    */
   public void collectDeadNodes(ArrayList<SDNode> deadNodes) {
->>>>>>> 82d3453f
     for (int i = 0, e = deadNodes.size(); i < e; i++) {
       SDNode node = deadNodes.get(0);
       deadNodes.remove(i);
@@ -1326,13 +1317,9 @@
         }
       }
 
-<<<<<<< HEAD
-      deallocateNode(node);;
-=======
       // we don't delete it from allNodes list, instead mark it  as DELETED_NODE, so we can
       // ignore it when iterating on it.
       node.markDeleted();
->>>>>>> 82d3453f
     }
   }
 
