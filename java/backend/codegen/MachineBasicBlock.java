--- conflicted
+++ resolved
@@ -502,31 +502,18 @@
   }
 
   public void splice(int insertAfter, MachineBasicBlock fromMBB, int start, int end) {
-<<<<<<< HEAD
     Util.assertion(start <= end && start >= 0, "illegal instruction range in from MBB!");
     Util.assertion((size() == 0 && insertAfter == 0) ||
         (insertAfter >= 0 && insertAfter < size()), "illegal insertion position!" );
 
     if (fromMBB == null || start == end) return;
-=======
-    Util.assertion(start < end && start >= 0, "illegal instruction range in from MBB!");
-    Util.assertion((size() == 0 && insertAfter == 0) ||
-        (insertAfter >= 0 && insertAfter < size()), "illegal insertion position!" );
-
-    if (fromMBB == null) return;
->>>>>>> 742192d0
     Util.assertion(fromMBB != this, "can't splice the same block!");
 
     ArrayList<MachineInstr> toDelete = new ArrayList<>();
     for (int i = start; i < end; i++)
       toDelete.add(fromMBB.getInstAt(i));
 
-<<<<<<< HEAD
     toDelete.forEach(MachineInstr::removeFromParent);
-
-=======
-    fromMBB.removeAll(toDelete);
->>>>>>> 742192d0
     int i = insertAfter;
     if (!isEmpty()) ++i;
 
