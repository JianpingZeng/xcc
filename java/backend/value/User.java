package backend.value;

import backend.type.Type;
import tools.FltSemantics;
import tools.Util;

/**
 * @author Jianping Zeng
 * @version 0.4
 */
public abstract class User extends Value {
  /**
   * Mainly for register allocation.
   */
  public int id;

  /**
   * This array with element of jlang.type Value represents all operands.
   */
  protected Use[] operandList;
  protected int numOps;

  public User(Type ty, int valueKind) {
    super(ty, valueKind);
    id = -1;
    operandList = null;
    numOps = 0;
  }

  protected void reserve(int numOperands) {
    Util.assertion(numOperands > 0);
    numOps = numOperands;
    if (operandList == null)
      operandList = new Use[numOperands];
  }

  /**
   * Obtains a reference to the operand at index position.
   *
   * @param index the position indexed to TargetData element.
   * @return the index-th operand.
   */
  public Value operand(int index) {
    Util.assertion(index >= 0 && index < getNumOfOperands(), "index out of range");
    return operandList[index] != null ? operandList[index].getValue() : null;
  }

  public void setOperand(int index, Value val, User user) {
    Util.assertion(index >= 0 && index < getNumOfOperands(), "index out of range");
    setOperand(index, new Use(val, user));
  }

  // operandList[] temp = new Use[1];

  /**
   * set element at specified position with {@code use}
   *
   * @param index
   * @param use
   */
  public void setOperand(int index, Use use) {
    Util.assertion(use != null, "can't set operand as null");
    Util.assertion(operandList != null, "should initialize operands list before update operand");
    Util.assertion(index >= 0 && index < getNumOfOperands(), "index out of range");
    /*if (index >= getNumOfOperands()) {
      // allocate extra 10 elements.
      int oldNumOps = numOps;
      numOps = index+10;
      Use[] newArray = new Use[numOps];
      System.arraycopy(operandList, 0, newArray, 0, oldNumOps);
      operandList = newArray;
    }*/
    FltSemantics fltSemantics = null;
    if (use.getValue() instanceof ConstantFP)
      fltSemantics = ((ConstantFP)use.getValue()).getValueAPF().getSemantics();

    operandList[index] = use;
    use = operandList[index];
    if (fltSemantics != null)
      ((ConstantFP)use.getValue()).getValueAPF().setSemantics(fltSemantics);
  }

  public void setOperand(int index, Value opVal) {
    Util.assertion(index >= 0 && index < getNumOfOperands(), "index out of range");
<<<<<<< HEAD
    operandList.get(index).setValue(opVal);
=======
    operandList[index].setValue(opVal);
>>>>>>> 001c6dbf
  }

  public Use getOperand(int index) {
    Util.assertion(index >= 0 && index < getNumOfOperands(), "index out of range");
<<<<<<< HEAD
    return operandList.get(index);
=======
    return operandList[index];
  }

  public void removeOperand(int index) {
    Util.assertion(index >= 0 && index < getNumOfOperands(), "index out of range");
    for (int i = index+1; i < getNumOfOperands() - 1; i++)
      operandList[i] = operandList[i+1];
    numOps -= 1;
>>>>>>> 001c6dbf
  }

  public void removeOperand(int index) {
    Util.assertion(index >= 0 && index < getNumOfOperands(), "index out of range");
    operandList.remove(index);
  }

  /**
   * obtains the number of reservedOperands of this instruction.
   *
   * @return
   */
  public int getNumOfOperands() {
    return numOps;
  }

  /**
   * This method is in charge of dropping all objects that this user refers to.
   */
  public void dropAllReferences() {
    usesList.clear();
  }

  /**
   * Replace all references to the {@code from} with reference to the {@code to}.
   *
   * @param from
   * @param to
   */
  public void replaceUsesOfWith(Value from, Value to) {
    if (from == to) return;
    Util.assertion(!(this instanceof Constant) || (this instanceof GlobalValue),
        "Can't call User.replaceUsesOfWith() on a constant");
    for (int i = 0, e = getNumOfOperands(); i < e; i++) {
      if (operand(i) == from) {
        setOperand(i, to, this);
      }
    }
  }
}<|MERGE_RESOLUTION|>--- conflicted
+++ resolved
@@ -3,6 +3,8 @@
 import backend.type.Type;
 import tools.FltSemantics;
 import tools.Util;
+
+import java.util.ArrayList;
 
 /**
  * @author Jianping Zeng
@@ -50,8 +52,6 @@
     setOperand(index, new Use(val, user));
   }
 
-  // operandList[] temp = new Use[1];
-
   /**
    * set element at specified position with {@code use}
    *
@@ -82,18 +82,11 @@
 
   public void setOperand(int index, Value opVal) {
     Util.assertion(index >= 0 && index < getNumOfOperands(), "index out of range");
-<<<<<<< HEAD
-    operandList.get(index).setValue(opVal);
-=======
     operandList[index].setValue(opVal);
->>>>>>> 001c6dbf
   }
 
   public Use getOperand(int index) {
     Util.assertion(index >= 0 && index < getNumOfOperands(), "index out of range");
-<<<<<<< HEAD
-    return operandList.get(index);
-=======
     return operandList[index];
   }
 
@@ -102,12 +95,6 @@
     for (int i = index+1; i < getNumOfOperands() - 1; i++)
       operandList[i] = operandList[i+1];
     numOps -= 1;
->>>>>>> 001c6dbf
-  }
-
-  public void removeOperand(int index) {
-    Util.assertion(index >= 0 && index < getNumOfOperands(), "index out of range");
-    operandList.remove(index);
   }
 
   /**
