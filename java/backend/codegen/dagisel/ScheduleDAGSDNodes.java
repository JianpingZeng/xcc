--- conflicted
+++ resolved
@@ -30,14 +30,10 @@
 import gnu.trove.map.hash.TObjectIntHashMap;
 import tools.Util;
 
-<<<<<<< HEAD
-import java.util.*;
-=======
 import java.util.HashSet;
 import java.util.LinkedList;
 import java.util.Objects;
 import java.util.Stack;
->>>>>>> 82d3453f
 
 import static backend.codegen.MachineInstrBuilder.buildMI;
 import static backend.codegen.dagisel.SDep.Kind.Data;
@@ -741,11 +737,7 @@
       }
 
       n = curNode;
-<<<<<<< HEAD
-      while (n.getValueType(n.getNumValues() - 1).getSimpleVT().simpleVT == MVT.Flag) {
-=======
       while (n.getValueType(n.getNumValues() - 1).getSimpleVT().simpleVT == MVT.Glue) {
->>>>>>> 82d3453f
         SDValue flagVal = new SDValue(n, n.getNumValues() - 1);
         boolean hasFlagUse = false;
         for (SDUse u : n.useList) {
